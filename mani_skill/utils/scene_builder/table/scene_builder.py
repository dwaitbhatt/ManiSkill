import os.path as osp
from pathlib import Path
from typing import List

import numpy as np
import sapien
import sapien.render
import torch
from transforms3d.euler import euler2quat

from mani_skill.agents.multi_agent import MultiAgent
from mani_skill.agents.robots.fetch import FETCH_WHEELS_COLLISION_BIT
from mani_skill.utils.building.ground import build_ground
from mani_skill.utils.scene_builder import SceneBuilder


# TODO (stao): make the build and initialize api consistent with other scenes
class TableSceneBuilder(SceneBuilder):
    def build(self):
        builder = self.scene.create_actor_builder()
        model_dir = Path(osp.dirname(__file__)) / "assets"
        table_model_file = str(model_dir / "table.glb")
        scale = 1.75

        table_pose = sapien.Pose(q=euler2quat(0, 0, np.pi / 2))
        # builder.add_nonconvex_collision_from_file(
        #     filename=table_model_file,
        #     scale=[scale] * 3,
        #     pose=table_pose,
        # )
        builder.add_box_collision(
            pose=sapien.Pose(p=[0, 0, 0.9196429 / 2]),
            half_size=(2.418 / 2, 1.209 / 2, 0.9196429 / 2),
        )
        builder.add_visual_from_file(
            filename=table_model_file, scale=[scale] * 3, pose=table_pose
        )
        builder.initial_pose = sapien.Pose(
            p=[-0.12, 0, -0.9196429], q=euler2quat(0, 0, np.pi / 2)
        )
        table = builder.build_kinematic(name="table-workspace")
        aabb = (
            table._objs[0]
            .find_component_by_type(sapien.render.RenderBodyComponent)
            .compute_global_aabb_tight()
        )
        self.table_length = aabb[1, 0] - aabb[0, 0]
        self.table_width = aabb[1, 1] - aabb[0, 1]
        self.table_height = aabb[1, 2] - aabb[0, 2]
        floor_width = 100
        if self.scene.parallel_in_single_scene:
            floor_width = 500
        self.ground = build_ground(
            self.scene, floor_width=floor_width, altitude=-self.table_height
        )
        self.table = table
        self.scene_objects: List[sapien.Entity] = [self.table, self.ground]

    def initialize(self, env_idx: torch.Tensor):
        # table_height = 0.9196429
        b = len(env_idx)
        self.table.set_pose(
            sapien.Pose(p=[-0.12, 0, -0.9196429], q=euler2quat(0, 0, np.pi / 2))
        )
        if self.env.robot_uids == "panda":
            qpos = np.array(
                [
                    0.0,
                    np.pi / 8,
                    0,
                    -np.pi * 5 / 8,
                    0,
                    np.pi * 3 / 4,
                    np.pi / 4,
                    0.04,
                    0.04,
                ]
            )
            if self.env._enhanced_determinism:
                qpos = (
                    self.env._batched_episode_rng[env_idx].normal(
                        0, self.robot_init_qpos_noise, len(qpos)
                    )
                    + qpos
                )
            else:
                qpos = (
                    self.env._episode_rng.normal(
                        0, self.robot_init_qpos_noise, (b, len(qpos))
                    )
                    + qpos
                )
            qpos[:, -2:] = 0.04
            self.env.agent.reset(qpos)
            self.env.agent.robot.set_pose(sapien.Pose([-0.615, 0, 0]))
        elif self.env.robot_uids == "panda_wristcam":
            # fmt: off
            qpos = np.array(
                [0.0, np.pi / 8, 0, -np.pi * 5 / 8, 0, np.pi * 3 / 4, -np.pi / 4, 0.04, 0.04]
            )
            # fmt: on
            if self.env._enhanced_determinism:
                qpos = (
                    self.env._batched_episode_rng[env_idx].normal(
                        0, self.robot_init_qpos_noise, len(qpos)
                    )
                    + qpos
                )
            else:
                qpos = (
                    self.env._episode_rng.normal(
                        0, self.robot_init_qpos_noise, (b, len(qpos))
                    )
                    + qpos
                )
            qpos[:, -2:] = 0.04
            self.env.agent.reset(qpos)
            self.env.agent.robot.set_pose(sapien.Pose([-0.615, 0, 0]))
        elif self.env.robot_uids == "xmate3_robotiq":
            qpos = np.array(
                [0, np.pi / 6, 0, np.pi / 3, 0, np.pi / 2, -np.pi / 2, 0, 0]
            )
            if self.env._enhanced_determinism:
                qpos = (
                    self.env._batched_episode_rng[env_idx].normal(
                        0, self.robot_init_qpos_noise, len(qpos)
                    )
                    + qpos
                )
            else:
                qpos = (
                    self.env._episode_rng.normal(
                        0, self.robot_init_qpos_noise, (b, len(qpos))
                    )
                    + qpos
                )
            qpos[:, -2:] = 0
            self.env.agent.reset(qpos)
            self.env.agent.robot.set_pose(sapien.Pose([-0.562, 0, 0]))
        elif self.env.robot_uids in [
            "xarm6_allegro_left",
            "xarm6_allegro_right",
            "xarm6_robotiq",
            "xarm6_nogripper",
        ]:
            qpos = self.env.agent.keyframes["rest"].qpos
            qpos = (
                self.env._episode_rng.normal(
                    0, self.robot_init_qpos_noise, (b, len(qpos))
                )
                + qpos
            )
            self.env.agent.reset(qpos)
<<<<<<< HEAD
            self.env.agent.robot.set_pose(sapien.Pose([-0.562, 0, 0]))
        elif self.env.robot_uids in ["xarm6_allegro_left", "xarm6_allegro_right", 
                                     "xarm6_robotiq", "xarm6_nogripper", "xarm6_pandagripper"]:
            qpos = self.env.agent.keyframes["rest"].qpos
            qpos = (
                self.env._episode_rng.normal(
                    0, self.robot_init_qpos_noise, (b, len(qpos))
                )
                + qpos
            )
            self.env.agent.reset(qpos)
            self.env.agent.robot.set_pose(sapien.Pose([-0.45, 0, 0]))
        elif self.env.robot_uids == "floating_robotiq_2f_85_gripper":
            qpos = self.env.agent.keyframes["open_facing_side"].qpos
            qpos = (
                self.env._episode_rng.normal(
                    0, self.robot_init_qpos_noise, (b, len(qpos))
                )
                + qpos
            )
            self.env.agent.reset(qpos)
            self.env.agent.robot.set_pose(sapien.Pose([-0.5, 0, 0.05]))
=======
            self.env.agent.robot.set_pose(sapien.Pose([-0.45, 0, 0]))
>>>>>>> 4f911729
        elif self.env.robot_uids == "fetch":
            qpos = np.array(
                [
                    0,
                    0,
                    0,
                    0.386,
                    0,
                    0,
                    0,
                    -np.pi / 4,
                    0,
                    np.pi / 4,
                    0,
                    np.pi / 3,
                    0,
                    0.015,
                    0.015,
                ]
            )
            self.env.agent.reset(qpos)
            self.env.agent.robot.set_pose(sapien.Pose([-1.05, 0, -self.table_height]))

            self.ground.set_collision_group_bit(
                group=2, bit_idx=FETCH_WHEELS_COLLISION_BIT, bit=1
            )
        elif self.env.robot_uids == ("panda", "panda"):
            agent: MultiAgent = self.env.agent
            qpos = np.array(
                [
                    0.0,
                    np.pi / 8,
                    0,
                    -np.pi * 5 / 8,
                    0,
                    np.pi * 3 / 4,
                    np.pi / 4,
                    0.04,
                    0.04,
                ]
            )
            if self.env._enhanced_determinism:
                qpos = (
                    self.env._batched_episode_rng[env_idx].normal(
                        0, self.robot_init_qpos_noise, len(qpos)
                    )
                    + qpos
                )
            else:
                qpos = (
                    self.env._episode_rng.normal(
                        0, self.robot_init_qpos_noise, (b, len(qpos))
                    )
                    + qpos
                )
            qpos[:, -2:] = 0.04
            agent.agents[1].reset(qpos)
            agent.agents[1].robot.set_pose(
                sapien.Pose([0, 0.75, 0], q=euler2quat(0, 0, -np.pi / 2))
            )
            agent.agents[0].reset(qpos)
            agent.agents[0].robot.set_pose(
                sapien.Pose([0, -0.75, 0], q=euler2quat(0, 0, np.pi / 2))
            )
        elif self.env.robot_uids == ("panda_wristcam", "panda_wristcam"):
            agent: MultiAgent = self.env.agent
            qpos = np.array(
                [
                    0.0,
                    np.pi / 8,
                    0,
                    -np.pi * 5 / 8,
                    0,
                    np.pi * 3 / 4,
                    np.pi / 4,
                    0.04,
                    0.04,
                ]
            )
            if self.env._enhanced_determinism:
                qpos = (
                    self.env._batched_episode_rng[env_idx].normal(
                        0, self.robot_init_qpos_noise, len(qpos)
                    )
                    + qpos
                )
            else:
                qpos = (
                    self.env._episode_rng.normal(
                        0, self.robot_init_qpos_noise, (b, len(qpos))
                    )
                    + qpos
                )
            qpos[:, -2:] = 0.04
            agent.agents[1].reset(qpos)
            agent.agents[1].robot.set_pose(
                sapien.Pose([0, 0.75, 0], q=euler2quat(0, 0, -np.pi / 2))
            )
            agent.agents[0].reset(qpos)
            agent.agents[0].robot.set_pose(
                sapien.Pose([0, -0.75, 0], q=euler2quat(0, 0, np.pi / 2))
            )
        elif (
            "dclaw" in self.env.robot_uids
            or "allegro" in self.env.robot_uids
            or "trifinger" in self.env.robot_uids
        ):
            # Need to specify the robot qpos for each sub-scenes using tensor api
            pass
        elif self.env.robot_uids == "panda_stick":
            qpos = np.array(
                [
                    0.0,
                    np.pi / 8,
                    0,
                    -np.pi * 5 / 8,
                    0,
                    np.pi * 3 / 4,
                    np.pi / 4,
                ]
            )
            if self.env._enhanced_determinism:
                qpos = (
                    self.env._batched_episode_rng[env_idx].normal(
                        0, self.robot_init_qpos_noise, len(qpos)
                    )
                    + qpos
                )
            else:
                qpos = (
                    self.env._episode_rng.normal(
                        0, self.robot_init_qpos_noise, (b, len(qpos))
                    )
                    + qpos
                )
            self.env.agent.reset(qpos)
            self.env.agent.robot.set_pose(sapien.Pose([-0.615, 0, 0]))<|MERGE_RESOLUTION|>--- conflicted
+++ resolved
@@ -151,7 +151,6 @@
                 + qpos
             )
             self.env.agent.reset(qpos)
-<<<<<<< HEAD
             self.env.agent.robot.set_pose(sapien.Pose([-0.562, 0, 0]))
         elif self.env.robot_uids in ["xarm6_allegro_left", "xarm6_allegro_right", 
                                      "xarm6_robotiq", "xarm6_nogripper", "xarm6_pandagripper"]:
@@ -174,9 +173,6 @@
             )
             self.env.agent.reset(qpos)
             self.env.agent.robot.set_pose(sapien.Pose([-0.5, 0, 0.05]))
-=======
-            self.env.agent.robot.set_pose(sapien.Pose([-0.45, 0, 0]))
->>>>>>> 4f911729
         elif self.env.robot_uids == "fetch":
             qpos = np.array(
                 [
